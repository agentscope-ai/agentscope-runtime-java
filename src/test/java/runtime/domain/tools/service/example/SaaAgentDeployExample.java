--- conflicted
+++ resolved
@@ -4,25 +4,19 @@
 import com.alibaba.cloud.ai.dashscope.chat.DashScopeChatModel;
 import com.alibaba.cloud.ai.graph.agent.Builder;
 import com.alibaba.cloud.ai.graph.agent.ReactAgent;
+
+import java.util.List;
+
 import io.agentscope.runtime.autoconfig.deployer.LocalDeployManager;
-import io.agentscope.runtime.autoconfig.deployer.ServerConfig;
 import io.agentscope.runtime.engine.Runner;
 import io.agentscope.runtime.engine.agents.saa.SaaAgent;
-import io.agentscope.runtime.engine.agents.saa.tools.ToolcallsInit;
 import io.agentscope.runtime.engine.memory.context.ContextComposer;
 import io.agentscope.runtime.engine.memory.context.ContextManager;
 import io.agentscope.runtime.engine.memory.persistence.memory.service.InMemoryMemoryService;
 import io.agentscope.runtime.engine.memory.persistence.session.InMemorySessionHistoryService;
 import io.agentscope.runtime.engine.memory.service.MemoryService;
 import io.agentscope.runtime.engine.memory.service.SessionHistoryService;
-<<<<<<< HEAD
-import io.agentscope.runtime.engine.service.EnvironmentManager;
-import io.agentscope.runtime.engine.service.impl.DefaultEnvironmentManager;
-
-import java.util.List;
-=======
 import io.agentscope.runtime.engine.agents.saa.tools.ToolcallsInit;
->>>>>>> 33aa05e0
 
 /**
  * Example demonstrating how to use SaaAgent to proxy ReactAgent and Runner to execute SaaAgent
@@ -85,11 +79,7 @@
     public void basicExample() {
         try {
             // Create ReactAgent Builder
-<<<<<<< HEAD
-            Builder builder = ReactAgent.builder()
-=======
            Builder builder = ReactAgent.builder()
->>>>>>> 33aa05e0
                     .name("saa_agent")
                     .model(chatModel)
                     .tools(List.of(ToolcallsInit.RunPythonCodeTool()));
@@ -99,20 +89,8 @@
                     .agent(builder)
                     .build();
 
-<<<<<<< HEAD
-            EnvironmentManager environmentManager = new DefaultEnvironmentManager();
-
-            Runner runner = new Runner(saaAgent, contextManager, environmentManager);
-
-            ServerConfig serverConfig = new ServerConfig(10001);
-
-            LocalDeployManager deployManager = new LocalDeployManager();
-
-            deployManager.deployStreaming("process", serverConfig);
-=======
             Runner runner = new Runner(saaAgent, contextManager);
             runner.deploy(new LocalDeployManager());
->>>>>>> 33aa05e0
 
         } catch (Exception e) {
             e.printStackTrace();
