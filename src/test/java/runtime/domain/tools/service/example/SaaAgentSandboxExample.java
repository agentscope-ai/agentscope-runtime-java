package runtime.domain.tools.service.example;

import com.alibaba.cloud.ai.dashscope.api.DashScopeApi;
import com.alibaba.cloud.ai.dashscope.chat.DashScopeChatModel;
import com.alibaba.cloud.ai.graph.agent.Builder;
import com.alibaba.cloud.ai.graph.agent.ReactAgent;

import java.util.ArrayList;
import java.util.List;
import java.util.UUID;
import java.util.concurrent.CompletableFuture;
import java.util.concurrent.TimeUnit;

import io.agentscope.runtime.engine.Runner;
import io.agentscope.runtime.engine.agents.saa.SaaAgent;
import io.agentscope.runtime.engine.memory.context.ContextComposer;
import io.agentscope.runtime.engine.memory.context.ContextManager;
import io.agentscope.runtime.engine.memory.persistence.memory.service.InMemoryMemoryService;
import io.agentscope.runtime.engine.memory.persistence.session.InMemorySessionHistoryService;
import io.agentscope.runtime.engine.memory.service.MemoryService;
import io.agentscope.runtime.engine.memory.service.SessionHistoryService;
import io.agentscope.runtime.engine.schemas.agent.AgentRequest;
import io.agentscope.runtime.engine.schemas.agent.Event;
import io.agentscope.runtime.engine.schemas.agent.Message;
import io.agentscope.runtime.engine.schemas.agent.TextContent;
import io.agentscope.runtime.engine.agents.saa.tools.ToolcallsInit;
import io.agentscope.runtime.engine.service.EnvironmentManager;
import io.agentscope.runtime.engine.service.impl.DefaultEnvironmentManager;
import reactor.core.publisher.Flux;

/**
 * Example demonstrating how to use SaaAgent to proxy ReactAgent and Runner to execute SaaAgent
 */
public class SaaAgentSandboxExample {

    private EnvironmentManager environmentManager;
    private DashScopeChatModel chatModel;
    private ContextManager contextManager;

    public SaaAgentSandboxExample() {
        // Initialize DashScope ChatModel
        initializeChatModel();


        environmentManager = new DefaultEnvironmentManager();
        // Initialize ContextManager (you may need to adapt this based on your actual implementation)
        initializeContextManager();
    }

    private void initializeChatModel() {
        // Create DashScopeApi instance using the API key from environment variable
        DashScopeApi dashScopeApi = DashScopeApi.builder()
                .apiKey(System.getenv("AI_DASHSCOPE_API_KEY"))
                .build();

        // Create DashScope ChatModel instance
        this.chatModel = DashScopeChatModel.builder()
                .dashScopeApi(dashScopeApi)
                .build();
    }

    private void initializeContextManager() {
        try {
            // Create SessionHistoryService for managing conversation history
            SessionHistoryService sessionHistoryService = new InMemorySessionHistoryService();

            // Create MemoryService for managing agent memory
            MemoryService memoryService = new InMemoryMemoryService();

            // Create ContextManager with the required services
            this.contextManager = new ContextManager(
                    ContextComposer.class,
                    sessionHistoryService,
                    memoryService
            );

            // Start the context manager services
            sessionHistoryService.start().get();
            memoryService.start().get();
            this.contextManager.start().get();

            System.out.println("ContextManager and its services initialized successfully");
        } catch (Exception e) {
            System.err.println("Failed to initialize ContextManager services: " + e.getMessage());
            throw new RuntimeException("ContextManager initialization failed", e);
        }
    }

    public CompletableFuture<Void> basicExample() {
        // Create Runner with the SaaAgent
        System.out.println("=== BaseSandboxTool Using SaaAgent Example ===");

        return CompletableFuture.supplyAsync(() -> {
            try {

                // Create ReactAgent Builder
                Builder builder = ReactAgent.builder()
                        .name("saa_agent")
                        .tools(List.of(ToolcallsInit.RunPythonCodeTool()))
                        .model(chatModel);

                // Create Runner with the SaaAgent
                SaaAgent saaAgent = SaaAgent.builder()
                        .agent(builder)
                        .build();

                Runner runner = new Runner(saaAgent, contextManager, environmentManager);
<<<<<<< HEAD
                runner.registerAgent(saaAgent);
=======
>>>>>>> 33aa05e0

                // Create AgentRequest
                AgentRequest request = createAgentRequest("What is the 8th number of Fibonacci?", null, null);

                // Execute the agent and handle the response stream
                Flux<Event> eventStream = runner.streamQuery(request);

                // Create a CompletableFuture to handle the completion of the event stream
                CompletableFuture<Void> completionFuture = new CompletableFuture<>();
                
                eventStream.subscribe(
                        this::handleEvent,
                        error -> {
                            System.err.println("Error occurred: " + error.getMessage());
                            completionFuture.completeExceptionally(error);
                        },
                        () -> {
                            System.out.println("Conversation completed.");
                            completionFuture.complete(null);
                        }
                );

                return completionFuture;
            } catch (Exception e) {
                e.printStackTrace();
                throw new RuntimeException(e);
            }
        }).thenCompose(future -> future)
          .orTimeout(30, TimeUnit.SECONDS)
          .exceptionally(throwable -> {
              System.err.println("Operation failed or timed out: " + throwable.getMessage());
              return null;
          });
    }

    /**
     * Helper method to create AgentRequest
     */
    private AgentRequest createAgentRequest(String text, String userId, String sessionId) {
        if (userId == null || userId.isEmpty()) {
            userId = "default_user";
        }
        if (sessionId == null || sessionId.isEmpty()) {
            sessionId = UUID.randomUUID().toString();
        }
        AgentRequest request = new AgentRequest();

        request.setSessionId(sessionId);
        request.setUserId(userId);

        // Create text content
        TextContent textContent = new TextContent();
        textContent.setText(text);

        // Create message
        Message message = new Message();
        message.setRole("user");
        message.setContent(List.of(textContent));

        // Set input messages
        List<Message> inputMessages = new ArrayList<>();
        inputMessages.add(message);
        request.setInput(inputMessages);

        return request;
    }

    /**
     * Helper method to handle events from the agent
     */
    private void handleEvent(Event event) {
        if (event instanceof Message message) {
            System.out.println("Event - Type: " + message.getType() +
                    ", Role: " + message.getRole() +
                    ", Status: " + message.getStatus());

            if (message.getContent() != null && !message.getContent().isEmpty()) {
                TextContent content = (TextContent) message.getContent().get(0);
                System.out.println("Content: " + content.getText());
            }
        } else {
            System.out.println("Received event: " + event.getClass().getSimpleName());
        }
    }

    /**
     * Main method to run all examples
     */
    public static void main(String[] args) {
        // Check if API key is set
        if (System.getenv("AI_DASHSCOPE_API_KEY") == null) {
            System.err.println("Please set the AI_DASHSCOPE_API_KEY environment variable");
            System.exit(1);
        }

        SaaAgentSandboxExample example = new SaaAgentSandboxExample();

        try {
            example.basicExample()
                    .thenRun(() -> System.out.println("\n=== All examples completed ==="))
                    .exceptionally(throwable -> {
                        System.err.println("Example execution failed: " + throwable.getMessage());
                        return null;
                    })
                    .join();
        } catch (Exception e) {
            e.printStackTrace();
                example.environmentManager.getSandboxManager().cleanupAllSandboxes();
            // Clean up all sandbox containers before exiting
            System.out.println("\n=== Cleaning up sandbox containers ===");
            try {
                example.environmentManager.getSandboxManager().cleanupAllSandboxes();
                System.out.println("=== Sandbox cleanup completed ===");
            } catch (Exception innerExe) {
                System.err.println("Error during sandbox cleanup: " + innerExe.getMessage());
                innerExe.printStackTrace();
            }
        }
    }
}<|MERGE_RESOLUTION|>--- conflicted
+++ resolved
@@ -105,10 +105,6 @@
                         .build();
 
                 Runner runner = new Runner(saaAgent, contextManager, environmentManager);
-<<<<<<< HEAD
-                runner.registerAgent(saaAgent);
-=======
->>>>>>> 33aa05e0
 
                 // Create AgentRequest
                 AgentRequest request = createAgentRequest("What is the 8th number of Fibonacci?", null, null);
