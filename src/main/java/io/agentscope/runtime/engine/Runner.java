package io.agentscope.runtime.engine;

import io.agentscope.runtime.engine.agents.BaseAgent;
import io.agentscope.runtime.engine.memory.model.MessageType;
import io.agentscope.runtime.engine.schemas.agent.*;
import io.agentscope.runtime.engine.service.EnvironmentManager;
import reactor.core.publisher.Flux;
import io.agentscope.runtime.engine.agents.Agent;
import io.agentscope.runtime.engine.memory.context.ContextManager;
import io.agentscope.runtime.engine.schemas.context.Context;
import io.agentscope.runtime.engine.schemas.context.Session;

import java.util.ArrayList;
import java.util.List;
import java.util.Optional;
import java.util.concurrent.CompletableFuture;

public class Runner implements AutoCloseable {
<<<<<<< HEAD

    // FIXME
    private static volatile Runner defaultRunner;

    private Agent agent;
    private ContextManager contextManager;
    private EnvironmentManager environmentManager;
=======
    private final Agent agent;
    private final ContextManager contextManager;
    private final EnvironmentManager environmentManager;
>>>>>>> 33aa05e0

    // Todo: The current stream property has been completely set to true
    private final boolean stream = true;

<<<<<<< HEAD
    public Runner(EnvironmentManager environmentManager){
        this(null, null, environmentManager);
    }

    public Runner(ContextManager contextManager, EnvironmentManager environmentManager){
        this(null, contextManager, environmentManager);
    }

=======
>>>>>>> 33aa05e0
    public Runner(BaseAgent agent, ContextManager contextManager, EnvironmentManager environmentManager) {
        this.agent = agent;
        this.contextManager = contextManager == null ? new ContextManager() : contextManager;
        this.environmentManager = environmentManager;
<<<<<<< HEAD
        defaultRunner = this;
    }

    public Runner(BaseAgent agent, ContextManager contextManager) {
        this(agent, contextManager , null);
    }

    public Runner(BaseAgent agent) {
        this(agent, null);
    }

    public static Runner getRunner(){
        return defaultRunner;
=======
>>>>>>> 33aa05e0
    }

    public Runner(BaseAgent agent, ContextManager contextManager) {
        this(agent, contextManager , null);
    }

    public Runner(BaseAgent agent) {
        this(agent, null);
    }

    public Flux<Event> streamQuery(AgentRequest request) {
        return this.streamQueryInstance(request);
    }

    public Flux<Event> streamQueryInstance(AgentRequest request) {
        return Flux.create(sink -> {
            try {
                // Get or create Session
                io.agentscope.runtime.engine.memory.model.Session memorySession = getOrCreateSession(request.getUserId(), request.getSessionId());

                Session session = new Session();
                session.setId(memorySession.getId());
                session.setUserId(memorySession.getUserId());
                // Convert history message types

                // Todo: Specific implementation of memory module
                List<io.agentscope.runtime.engine.schemas.agent.Message> convertedMessages = new ArrayList<>();
                if (memorySession.getMessages() != null) {
                    for (io.agentscope.runtime.engine.memory.model.Message memoryMsg : memorySession.getMessages()) {
                        io.agentscope.runtime.engine.schemas.agent.Message agentMsg = new io.agentscope.runtime.engine.schemas.agent.Message();
                        agentMsg.setRole(memoryMsg.getType() == io.agentscope.runtime.engine.memory.model.MessageType.USER ? "user" : "assistant");

                        List<io.agentscope.runtime.engine.schemas.agent.Content> content = new ArrayList<>();
                        if (memoryMsg.getContent() != null) {
                            for (io.agentscope.runtime.engine.memory.model.MessageContent msgContent : memoryMsg.getContent()) {
                                io.agentscope.runtime.engine.schemas.agent.TextContent textContent = new io.agentscope.runtime.engine.schemas.agent.TextContent();
                                textContent.setText(msgContent.getText());
                                content.add(textContent);
                            }
                        }
                        agentMsg.setContent(content);
                        convertedMessages.add(agentMsg);
                    }
                }
                session.setMessages(convertedMessages);

                Context context = new Context();
                context.setUserId(request.getUserId());
                context.setSession(session);
                context.setRequest(request);
                context.setAgent(this.agent);
                context.setContextManager(this.contextManager);
                context.setEnvironmentManager(this.environmentManager);

                if (request.getInput() != null && !request.getInput().isEmpty()) {
                    context.setCurrentMessages(request.getInput());
                }

                CompletableFuture<Flux<Event>> agentFuture = this.agent.runAsync(context, this.stream);

                agentFuture.thenAccept(eventFlux -> {
                    StringBuilder aiResponse = new StringBuilder();
                    eventFlux.subscribe(
                            event -> {
                                sink.next(event);
                                // Collect AI response content
                                if (event instanceof Message message) {
                                    if (MessageType.MESSAGE.name().equals(message.getType()) &&
                                            "completed".equals(message.getStatus())) {
                                        if (message.getContent() != null && !message.getContent().isEmpty()) {
                                            Content content = message.getContent().get(0);
                                            if (content instanceof TextContent textContent) {
                                                String text = textContent.getText();
                                                // Extract plain text content, removing ChatResponse wrapper
                                                String cleanText = extractCleanText(text);
                                                aiResponse.append(cleanText);
                                            }
                                        }
                                    }
                                }
                            },
                            sink::error,
                            () -> {
                                // After the conversation is complete, save the history message to ContextManager
                                saveConversationHistory(context, aiResponse.toString());
                                sink.complete();
                            }
                    );
                }).exceptionally(throwable -> {
                    sink.error(throwable);
                    return null;
                });

            } catch (Exception e) {
                sink.error(e);
            }
        });
    }

    /**
     * Extract plain text content from ChatResponse object
     */
    private String extractCleanText(String text) {
        if (text == null || text.isEmpty()) {
            return "";
        }

        // If the text contains the complete object information of ChatResponse, try to extract the textContent from it
        if (text.contains("textContent=")) {
            int start = text.indexOf("textContent=") + 12;
            int end = text.indexOf(",", start);
            if (end == -1) end = text.indexOf("}", start);
            if (end == -1) end = text.length();

            String extracted = text.substring(start, end).trim();
            // Remove possible quotes
            if (extracted.startsWith("\"") && extracted.endsWith("\"")) {
                extracted = extracted.substring(1, extracted.length() - 1);
            }
            return extracted;
        }

        // If it is already plain text, return it directly
        return text;
    }

    /**
     * Get or create Session
     */
    private io.agentscope.runtime.engine.memory.model.Session getOrCreateSession(String userId, String sessionId) {
        try {
            return this.contextManager.composeSession(userId, sessionId).join();
        } catch (Exception e) {
            // If the Session does not exist, create it through ContextManager
            try {
                return this.contextManager.getSessionHistoryService().createSession(userId, Optional.of(sessionId)).join();
            } catch (Exception ex) {
                // If creation fails, return a temporary Session
                return new io.agentscope.runtime.engine.memory.model.Session(sessionId, userId, new ArrayList<>());
            }
        }
    }

    /**
     * Save conversation history to ContextManager
     */
    private void saveConversationHistory(Context context, String aiResponse) {
        try {
            // Get current session
            io.agentscope.runtime.engine.memory.model.Session memorySession = getOrCreateSession(context.getUserId(), context.getSession().getUserId());

            // Create a list of messages to be saved
            List<io.agentscope.runtime.engine.memory.model.Message> messagesToSave = new ArrayList<>();

            // Add user messages
            if (context.getCurrentMessages() != null) {
                for (io.agentscope.runtime.engine.schemas.agent.Message userMessage : context.getCurrentMessages()) {
                    io.agentscope.runtime.engine.memory.model.Message memoryMessage = new io.agentscope.runtime.engine.memory.model.Message();
                    memoryMessage.setType(io.agentscope.runtime.engine.memory.model.MessageType.USER);

                    List<io.agentscope.runtime.engine.memory.model.MessageContent> content = new ArrayList<>();
                    if (userMessage.getContent() != null) {
                        for (io.agentscope.runtime.engine.schemas.agent.Content msgContent : userMessage.getContent()) {
                            if (msgContent instanceof io.agentscope.runtime.engine.schemas.agent.TextContent textContent) {
                                content.add(new io.agentscope.runtime.engine.memory.model.MessageContent("text", textContent.getText()));
                            }
                        }
                    }
                    memoryMessage.setContent(content);
                    messagesToSave.add(memoryMessage);
                }
            }

            // Add AI reply message
            if (aiResponse != null && !aiResponse.isEmpty()) {
                io.agentscope.runtime.engine.memory.model.Message aiMessage = new io.agentscope.runtime.engine.memory.model.Message();
                aiMessage.setType(io.agentscope.runtime.engine.memory.model.MessageType.ASSISTANT);

                List<io.agentscope.runtime.engine.memory.model.MessageContent> content = new ArrayList<>();
                content.add(new io.agentscope.runtime.engine.memory.model.MessageContent("text", aiResponse));
                aiMessage.setContent(content);
                messagesToSave.add(aiMessage);
            }

            // Save to ContextManager
            this.contextManager.append(memorySession, messagesToSave).join();

        } catch (Exception e) {
            // Log the error but do not interrupt the process
            e.printStackTrace();
        }
    }

    public EnvironmentManager getEnvironmentManager() {
        return environmentManager;
    }

    public ContextManager getContextManager() {
        return contextManager;
    }

<<<<<<< HEAD
=======
    public void deploy(DeployManager deployManager) {
        deployManager.deployStreaming(this);
    }

>>>>>>> 33aa05e0
    @Override
    public void close() {

    }
}<|MERGE_RESOLUTION|>--- conflicted
+++ resolved
@@ -16,54 +16,17 @@
 import java.util.concurrent.CompletableFuture;
 
 public class Runner implements AutoCloseable {
-<<<<<<< HEAD
-
-    // FIXME
-    private static volatile Runner defaultRunner;
-
-    private Agent agent;
-    private ContextManager contextManager;
-    private EnvironmentManager environmentManager;
-=======
     private final Agent agent;
     private final ContextManager contextManager;
     private final EnvironmentManager environmentManager;
->>>>>>> 33aa05e0
 
     // Todo: The current stream property has been completely set to true
     private final boolean stream = true;
 
-<<<<<<< HEAD
-    public Runner(EnvironmentManager environmentManager){
-        this(null, null, environmentManager);
-    }
-
-    public Runner(ContextManager contextManager, EnvironmentManager environmentManager){
-        this(null, contextManager, environmentManager);
-    }
-
-=======
->>>>>>> 33aa05e0
     public Runner(BaseAgent agent, ContextManager contextManager, EnvironmentManager environmentManager) {
         this.agent = agent;
         this.contextManager = contextManager == null ? new ContextManager() : contextManager;
         this.environmentManager = environmentManager;
-<<<<<<< HEAD
-        defaultRunner = this;
-    }
-
-    public Runner(BaseAgent agent, ContextManager contextManager) {
-        this(agent, contextManager , null);
-    }
-
-    public Runner(BaseAgent agent) {
-        this(agent, null);
-    }
-
-    public static Runner getRunner(){
-        return defaultRunner;
-=======
->>>>>>> 33aa05e0
     }
 
     public Runner(BaseAgent agent, ContextManager contextManager) {
@@ -265,13 +228,10 @@
         return contextManager;
     }
 
-<<<<<<< HEAD
-=======
     public void deploy(DeployManager deployManager) {
         deployManager.deployStreaming(this);
     }
 
->>>>>>> 33aa05e0
     @Override
     public void close() {
 
