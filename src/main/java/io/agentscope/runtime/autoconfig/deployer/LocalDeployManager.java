/*
 * Copyright 2025 the original author or authors.
 *
 * Licensed under the Apache License, Version 2.0 (the "License");
 * you may not use this file except in compliance with the License.
 * You may obtain a copy of the License at
 *
 *      https://www.apache.org/licenses/LICENSE-2.0
 *
 * Unless required by applicable law or agreed to in writing, software
 * distributed under the License is distributed on an "AS IS" BASIS,
 * WITHOUT WARRANTIES OR CONDITIONS OF ANY KIND, either express or implied.
 * See the License for the specific language governing permissions and
 * limitations under the License.
 */
package io.agentscope.runtime.autoconfig.deployer;

import org.springframework.boot.WebApplicationType;
import org.springframework.boot.autoconfigure.EnableAutoConfiguration;
import org.springframework.boot.builder.SpringApplicationBuilder;
import org.springframework.context.ConfigurableApplicationContext;
import org.springframework.context.annotation.ComponentScan;
import org.springframework.context.annotation.Configuration;
import org.springframework.context.support.GenericApplicationContext;

import java.util.logging.Logger;

import io.agentscope.runtime.engine.DeployManager;
import io.agentscope.runtime.engine.Runner;

public class LocalDeployManager implements DeployManager {
    private ConfigurableApplicationContext applicationContext;
    private ServerConfig serverConfig;
    Logger logger = Logger.getLogger(LocalDeployManager.class.getName());

    @Override
<<<<<<< HEAD
    public synchronized void deployStreaming(String endpointName, ServerConfig serverConfig) {
=======
    public synchronized void deployStreaming(String endpointName, Runner runner) {
>>>>>>> 33aa05e0
        if (this.applicationContext != null && this.applicationContext.isActive()) {
            logger.info("Application context is already active, skipping deployment");
            return;
        }

<<<<<<< HEAD
        this.serverConfig = serverConfig;

        String[] properties = new String[]{
            "spring.autoconfigure.exclude=org.springframework.boot.autoconfigure.jdbc.DataSourceAutoConfiguration,org.springframework.boot.autoconfigure.orm.jpa.HibernateJpaAutoConfiguration,org.springframework.boot.autoconfigure.sql.init.SqlInitializationAutoConfiguration",
            "server.port=" + serverConfig.getServerPort()
        };
        
        if (serverConfig.getServerAddress() != null && !serverConfig.getServerAddress().trim().isEmpty()) {
            String[] propertiesWithAddress = new String[properties.length + 1];
            System.arraycopy(properties, 0, propertiesWithAddress, 0, properties.length);
            propertiesWithAddress[properties.length] = "server.address=" + serverConfig.getServerAddress();
            properties = propertiesWithAddress;
        }

        // Todo: Currently, only the A2A protocol is supported for calls. The protocol format for regular calls needs to be determined in the future
        this.applicationContext = new SpringApplicationBuilder(LocalDeployer.class)
            .initializers((GenericApplicationContext ctx) -> {
                ctx.registerBean("endpointName", String.class, () -> endpointName);
                ctx.registerBean("serverConfig", ServerConfig.class, () -> serverConfig);
            })
            .properties(properties)
            .run();
=======
        logger.info("Starting streaming deployment for endpoint: " + endpointName);

        this.applicationContext = new SpringApplicationBuilder()
                .sources(LocalDeployConfig.class)
                .web(WebApplicationType.SERVLET)
                .initializers((GenericApplicationContext ctx) -> {
                    // Register Runner instance as a bean
                    ctx.registerBean(Runner.class, () -> runner);
                    // Register endpoint name as a bean
                    ctx.registerBean("endpointName", String.class, () -> endpointName);
                })
                .run();

        logger.info("Streaming deployment completed for endpoint: " + endpointName);
>>>>>>> 33aa05e0
    }

    public ServerConfig getServerConfig() {
        return serverConfig;
    }

    /**
     * Shutdown the application and clean up resources
     */
    public synchronized void shutdown() {
        if (this.applicationContext != null && this.applicationContext.isActive()) {
            logger.info("Shutting down LocalDeployManager...");
            this.applicationContext.close();
            this.applicationContext = null;
            logger.info("LocalDeployManager shutdown completed");
        }
    }

    /**
     * Configuration class for local deployment of streaming services.
     * This class enables component scanning for A2A controllers and other Spring components.
     */
    @Configuration
    @EnableAutoConfiguration
    @ComponentScan(basePackages = {
        "io.agentscope.runtime"
    })
    public static class LocalDeployConfig {
    }
}<|MERGE_RESOLUTION|>--- conflicted
+++ resolved
@@ -30,44 +30,15 @@
 
 public class LocalDeployManager implements DeployManager {
     private ConfigurableApplicationContext applicationContext;
-    private ServerConfig serverConfig;
     Logger logger = Logger.getLogger(LocalDeployManager.class.getName());
 
     @Override
-<<<<<<< HEAD
-    public synchronized void deployStreaming(String endpointName, ServerConfig serverConfig) {
-=======
     public synchronized void deployStreaming(String endpointName, Runner runner) {
->>>>>>> 33aa05e0
         if (this.applicationContext != null && this.applicationContext.isActive()) {
             logger.info("Application context is already active, skipping deployment");
             return;
         }
 
-<<<<<<< HEAD
-        this.serverConfig = serverConfig;
-
-        String[] properties = new String[]{
-            "spring.autoconfigure.exclude=org.springframework.boot.autoconfigure.jdbc.DataSourceAutoConfiguration,org.springframework.boot.autoconfigure.orm.jpa.HibernateJpaAutoConfiguration,org.springframework.boot.autoconfigure.sql.init.SqlInitializationAutoConfiguration",
-            "server.port=" + serverConfig.getServerPort()
-        };
-        
-        if (serverConfig.getServerAddress() != null && !serverConfig.getServerAddress().trim().isEmpty()) {
-            String[] propertiesWithAddress = new String[properties.length + 1];
-            System.arraycopy(properties, 0, propertiesWithAddress, 0, properties.length);
-            propertiesWithAddress[properties.length] = "server.address=" + serverConfig.getServerAddress();
-            properties = propertiesWithAddress;
-        }
-
-        // Todo: Currently, only the A2A protocol is supported for calls. The protocol format for regular calls needs to be determined in the future
-        this.applicationContext = new SpringApplicationBuilder(LocalDeployer.class)
-            .initializers((GenericApplicationContext ctx) -> {
-                ctx.registerBean("endpointName", String.class, () -> endpointName);
-                ctx.registerBean("serverConfig", ServerConfig.class, () -> serverConfig);
-            })
-            .properties(properties)
-            .run();
-=======
         logger.info("Starting streaming deployment for endpoint: " + endpointName);
 
         this.applicationContext = new SpringApplicationBuilder()
@@ -82,11 +53,6 @@
                 .run();
 
         logger.info("Streaming deployment completed for endpoint: " + endpointName);
->>>>>>> 33aa05e0
-    }
-
-    public ServerConfig getServerConfig() {
-        return serverConfig;
     }
 
     /**
