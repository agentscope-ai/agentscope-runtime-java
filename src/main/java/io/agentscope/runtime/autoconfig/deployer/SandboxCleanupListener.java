--- conflicted
+++ resolved
@@ -44,11 +44,7 @@
 
         try {
 
-<<<<<<< HEAD
-            EnvironmentManager environmentManager = Runner.getRunner().getEnvironmentManager();
-=======
             EnvironmentManager environmentManager = runner.getEnvironmentManager();
->>>>>>> 33aa05e0
             if (environmentManager == null) {
                 logger.info("No EnvironmentManager found, skipping sandbox cleanup");
                 return;
