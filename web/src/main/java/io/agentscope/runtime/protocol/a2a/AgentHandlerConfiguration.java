/*
 * Copyright 2025 the original author or authors.
 *
 * Licensed under the Apache License, Version 2.0 (the "License");
 * you may not use this file except in compliance with the License.
 * You may obtain a copy of the License at
 *
 *      https://www.apache.org/licenses/LICENSE-2.0
 *
 * Unless required by applicable law or agreed to in writing, software
 * distributed under the License is distributed on an "AS IS" BASIS,
 * WITHOUT WARRANTIES OR CONDITIONS OF ANY KIND, either express or implied.
 * See the License for the specific language governing permissions and
 * limitations under the License.
 */
package io.agentscope.runtime.protocol.a2a;

import io.a2a.server.agentexecution.AgentExecutor;
import io.a2a.server.events.InMemoryQueueManager;
import io.a2a.server.requesthandlers.DefaultRequestHandler;
import io.a2a.server.requesthandlers.RequestHandler;
import io.a2a.server.tasks.BasePushNotificationSender;
import io.a2a.server.tasks.InMemoryPushNotificationConfigStore;
import io.a2a.server.tasks.InMemoryTaskStore;
import io.a2a.server.tasks.PushNotificationConfigStore;
import io.a2a.spec.AgentCard;
import io.agentscope.runtime.engine.Runner;
import io.agentscope.runtime.protocol.ProtocolConfig;
import org.springframework.beans.factory.ObjectProvider;

import java.lang.reflect.Field;
import java.util.concurrent.Executors;

public class AgentHandlerConfiguration {

    private static volatile AgentHandlerConfiguration INSTANCE;

    private final JSONRPCHandler jsonrpcHandler;

<<<<<<< HEAD
    public AgentHandlerConfiguration(Runner runner, AgentCard agentCard, A2aProtocolConfig a2aProtocolConfig) {
        this(new GraphAgentExecutor(runner::streamQuery), agentCard, a2aProtocolConfig);
=======
    public AgentHandlerConfiguration(Runner runner, AgentCard agentCard) {
        this(new GraphAgentExecutor(runner), agentCard);
>>>>>>> 440ad84e
    }

    protected AgentHandlerConfiguration(AgentExecutor agentExecutor, AgentCard agentCard, A2aProtocolConfig a2aProtocolConfig) {
        this.jsonrpcHandler = new JSONRPCHandler(agentCard, requestHandler(agentExecutor, a2aProtocolConfig));
    }

    public static AgentHandlerConfiguration getInstance(Runner runner, AgentCard agentCard,
                                                        ObjectProvider<ProtocolConfig> protocolConfigs) {
        AgentHandlerConfiguration inst = INSTANCE;
        if (inst == null) {
            synchronized (AgentHandlerConfiguration.class) {
                if (INSTANCE == null) {
                    A2aProtocolConfig a2aProtocolConfig = A2aProtocolConfigUtils.getConfigIfAbsent(protocolConfigs);
                    INSTANCE = new AgentHandlerConfiguration(runner, agentCard, a2aProtocolConfig);
                }
                inst = INSTANCE;
            }
        }
        return inst;
    }

    public JSONRPCHandler jsonrpcHandler() {
        return this.jsonrpcHandler;
    }

    public static RequestHandler requestHandler(AgentExecutor agentExecutor, A2aProtocolConfig a2aProtocolConfig) {
        PushNotificationConfigStore pushConfigStore = new InMemoryPushNotificationConfigStore();
        InMemoryTaskStore inMemoryTaskStore = new InMemoryTaskStore();
        DefaultRequestHandler requestHandler = DefaultRequestHandler.create(agentExecutor, inMemoryTaskStore,
                new InMemoryQueueManager(inMemoryTaskStore), pushConfigStore,
                new BasePushNotificationSender(pushConfigStore), Executors.newCachedThreadPool());
        setTimeoutProperties(requestHandler, a2aProtocolConfig);
        return requestHandler;
    }

    /**
     * A2A Server Request Handler don't provider configurable way to set timeout. So temp use reflection to do.
     *
     * <p>
     * If no timeout property setting, the blocking A2A request will return innerError immediately.
     * </p>
     */
    private static void setTimeoutProperties(DefaultRequestHandler requestHandler, A2aProtocolConfig a2aProtocolConfig) {
        try {
            Field field = DefaultRequestHandler.class.getDeclaredField("agentCompletionTimeoutSeconds");
            field.setAccessible(true);
            field.set(requestHandler, a2aProtocolConfig.getAgentCompletionTimeoutSeconds());
            field = DefaultRequestHandler.class.getDeclaredField("consumptionCompletionTimeoutSeconds");
            field.setAccessible(true);
            field.set(requestHandler, a2aProtocolConfig.getConsumptionCompletionTimeoutSeconds());
        } catch (Exception ignored) {
        }
    }
}<|MERGE_RESOLUTION|>--- conflicted
+++ resolved
@@ -37,13 +37,8 @@
 
     private final JSONRPCHandler jsonrpcHandler;
 
-<<<<<<< HEAD
     public AgentHandlerConfiguration(Runner runner, AgentCard agentCard, A2aProtocolConfig a2aProtocolConfig) {
-        this(new GraphAgentExecutor(runner::streamQuery), agentCard, a2aProtocolConfig);
-=======
-    public AgentHandlerConfiguration(Runner runner, AgentCard agentCard) {
-        this(new GraphAgentExecutor(runner), agentCard);
->>>>>>> 440ad84e
+        this(new GraphAgentExecutor(runner), agentCard, a2aProtocolConfig);
     }
 
     protected AgentHandlerConfiguration(AgentExecutor agentExecutor, AgentCard agentCard, A2aProtocolConfig a2aProtocolConfig) {
