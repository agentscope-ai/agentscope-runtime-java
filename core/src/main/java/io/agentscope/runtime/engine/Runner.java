--- conflicted
+++ resolved
@@ -223,11 +223,6 @@
         return contextManager;
     }
 
-<<<<<<< HEAD
-    public void deploy(DeployManager deployManager) {
-        deployManager.deploy(this);
-    }
-
     public static RunnerBuilder builder() {
         return new RunnerBuilder();
     }
@@ -246,10 +241,6 @@
             this.contextManager = contextManager;
             return this;
         }
-=======
-    @Override
-    public void close() {
->>>>>>> e8d8c4eb
 
         public RunnerBuilder environmentManager(EnvironmentManager environmentManager) {
             this.environmentManager = environmentManager;
